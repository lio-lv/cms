#!/usr/bin/env python3

# Contest Management System - http://cms-dev.github.io/
# Copyright © 2010-2013 Giovanni Mascellani <mascellani@poisson.phc.unipi.it>
# Copyright © 2010-2018 Stefano Maggiolo <s.maggiolo@gmail.com>
# Copyright © 2010-2012 Matteo Boscariol <boscarim@hotmail.com>
# Copyright © 2012-2017 Luca Wehrstedt <luca.wehrstedt@gmail.com>
# Copyright © 2014 Artem Iglikov <artem.iglikov@gmail.com>
# Copyright © 2014 Fabian Gundlach <320pointsguy@gmail.com>
# Copyright © 2015 William Di Luigi <williamdiluigi@gmail.com>
# Copyright © 2016 Myungwoo Chun <mc.tamaki@gmail.com>
# Copyright © 2016 Peyman Jabbarzade Ganje <peyman.jabarzade@gmail.com>
# Copyright © 2017 Valentin Rosca <rosca.valentin2012@gmail.com>
#
# This program is free software: you can redistribute it and/or modify
# it under the terms of the GNU Affero General Public License as
# published by the Free Software Foundation, either version 3 of the
# License, or (at your option) any later version.
#
# This program is distributed in the hope that it will be useful,
# but WITHOUT ANY WARRANTY; without even the implied warranty of
# MERCHANTABILITY or FITNESS FOR A PARTICULAR PURPOSE.  See the
# GNU Affero General Public License for more details.
#
# You should have received a copy of the GNU Affero General Public License
# along with this program.  If not, see <http://www.gnu.org/licenses/>.

"""User-related handlers for AWS for a specific contest.

"""

import logging

import tornado.web
import re
import unicodedata

from cms.db import Contest, Message, Participation, Submission, User, Team
from cmscommon.datetime import make_datetime
<<<<<<< HEAD
from cmscontrib.loaders.simple_csv import CsvUserLoader
import cmscommon.crypto

=======
>>>>>>> 23eb2395
from .base import BaseHandler, require_permission


logger = logging.getLogger(__name__)


class ContestUsersHandler(BaseHandler):
    REMOVE_FROM_CONTEST = "Remove from contest"

    @require_permission(BaseHandler.AUTHENTICATED)
    def get(self, contest_id):
        self.contest = self.safe_get_item(Contest, contest_id)

        self.r_params = self.render_params()
        self.r_params["contest"] = self.contest
        self.r_params["unassigned_users"] = \
            self.sql_session.query(User)\
                .filter(User.id.notin_(
                    self.sql_session.query(Participation.user_id)
                        .filter(Participation.contest == self.contest)
                        .all()))\
                .all()
        self.render("contest_users.html", **self.r_params)

    @require_permission(BaseHandler.PERMISSION_ALL)
    def post(self, contest_id):
        fallback_page = self.url("contest", contest_id, "users")

        try:
            user_id = self.get_argument("user_id")
            operation = self.get_argument("operation")
            assert operation in (
                self.REMOVE_FROM_CONTEST,
            ), "Please select a valid operation"
        except Exception as error:
            self.service.add_notification(
                make_datetime(), "Invalid field(s)", repr(error))
            self.redirect(fallback_page)
            return

        if operation == self.REMOVE_FROM_CONTEST:
            asking_page = \
                self.url("contest", contest_id, "user", user_id, "remove")
            # Open asking for remove page
            self.redirect(asking_page)
            return

        self.redirect(fallback_page)


class RemoveParticipationHandler(BaseHandler):
    """Get returns a page asking for confirmation, delete actually removes
    the participation from the contest.

    """

    @require_permission(BaseHandler.PERMISSION_ALL)
    def get(self, contest_id, user_id):
        self.contest = self.safe_get_item(Contest, contest_id)
        user = self.safe_get_item(User, user_id)
        participation = self.sql_session.query(Participation)\
                            .filter(Participation.contest_id == contest_id)\
                            .filter(Participation.user_id == user_id)\
                            .first()
        # Check that the participation is valid.
        if participation is None:
            raise tornado.web.HTTPError(404)

        submission_query = self.sql_session.query(Submission)\
            .filter(Submission.participation == participation)
        self.render_params_for_remove_confirmation(submission_query)

        self.r_params["user"] = user
        self.r_params["contest"] = self.contest
        self.render("participation_remove.html", **self.r_params)

    @require_permission(BaseHandler.PERMISSION_ALL)
    def delete(self, contest_id, user_id):
        self.contest = self.safe_get_item(Contest, contest_id)
        user = self.safe_get_item(User, user_id)

        participation = self.sql_session.query(Participation)\
            .filter(Participation.user == user)\
            .filter(Participation.contest == self.contest)\
            .first()

        # Unassign the user from the contest.
        self.sql_session.delete(participation)

        if self.try_commit():
            # Remove the participation on RWS.
            self.service.proxy_service.reinitialize()

        # Maybe they'll want to do this again (for another participation)
        self.write("../../users")


class AddContestUserHandler(BaseHandler):
    @require_permission(BaseHandler.PERMISSION_ALL)
    def post(self, contest_id):
        fallback_page = self.url("contest", contest_id, "users")

        self.contest = self.safe_get_item(Contest, contest_id)

        try:
            user_id = self.get_argument("user_id")
            assert user_id != "null", "Please select a valid user"
        except Exception as error:
            self.service.add_notification(
                make_datetime(), "Invalid field(s)", repr(error))
            self.redirect(fallback_page)
            return

        user = self.safe_get_item(User, user_id)

        # Create the participation.
        participation = Participation(contest=self.contest, user=user)
        self.sql_session.add(participation)

        if self.try_commit():
            # Create the user on RWS.
            self.service.proxy_service.reinitialize()

        # Maybe they'll want to do this again (for another user)
        self.redirect(fallback_page)


class ParticipationHandler(BaseHandler):
    """Shows the details of a single user in a contest: submissions,
    questions, messages (and allows to send the latters).

    """
    @require_permission(BaseHandler.AUTHENTICATED)
    def get(self, contest_id, user_id):
        self.contest = self.safe_get_item(Contest, contest_id)
        participation = self.sql_session.query(Participation)\
                            .filter(Participation.contest_id == contest_id)\
                            .filter(Participation.user_id == user_id)\
                            .first()

        # Check that the participation is valid.
        if participation is None:
            raise tornado.web.HTTPError(404)

        submission_query = self.sql_session.query(Submission)\
            .filter(Submission.participation == participation)
        page = int(self.get_query_argument("page", 0))
        self.render_params_for_submissions(submission_query, page)

        self.r_params["participation"] = participation
        self.r_params["selected_user"] = participation.user
        self.r_params["teams"] = self.sql_session.query(Team).all()
        self.render("participation.html", **self.r_params)

    @require_permission(BaseHandler.PERMISSION_ALL)
    def post(self, contest_id, user_id):
        fallback_page = \
            self.url("contest", contest_id, "user", user_id, "edit")

        self.contest = self.safe_get_item(Contest, contest_id)
        participation = self.sql_session.query(Participation)\
                            .filter(Participation.contest_id == contest_id)\
                            .filter(Participation.user_id == user_id)\
                            .first()

        # Check that the participation is valid.
        if participation is None:
            raise tornado.web.HTTPError(404)

        try:
            attrs = participation.get_attrs()

            self.get_password(attrs, participation.password, True)

            self.get_ip_networks(attrs, "ip")
            self.get_datetime(attrs, "starting_time")
            self.get_timedelta_sec(attrs, "delay_time")
            self.get_timedelta_sec(attrs, "extra_time")
            self.get_bool(attrs, "hidden")
            self.get_bool(attrs, "unrestricted")

            # Update the participation.
            participation.set_attrs(attrs)

            # Update the team
            self.get_string(attrs, "team")
            team = self.sql_session.query(Team)\
                       .filter(Team.code == attrs["team"])\
                       .first()
            participation.team = team

        except Exception as error:
            self.service.add_notification(
                make_datetime(), "Invalid field(s)", repr(error))
            self.redirect(fallback_page)
            return

        if self.try_commit():
            # Update the user on RWS.
            self.service.proxy_service.reinitialize()
        self.redirect(fallback_page)


class MessageHandler(BaseHandler):
    """Called when a message is sent to a specific user.

    """

    @require_permission(BaseHandler.PERMISSION_MESSAGING)
    def post(self, contest_id, user_id):
        user = self.safe_get_item(User, user_id)
        self.contest = self.safe_get_item(Contest, contest_id)
        participation = self.sql_session.query(Participation)\
            .filter(Participation.contest == self.contest)\
            .filter(Participation.user == user)\
            .first()

        # check that the participation is valid
        if participation is None:
            raise tornado.web.HTTPError(404)

        message = Message(make_datetime(),
                          self.get_argument("message_subject", ""),
                          self.get_argument("message_text", ""),
                          participation=participation,
                          admin=self.current_user)
        self.sql_session.add(message)
        if self.try_commit():
            logger.info("Message submitted to user %s in contest %s.",
                        user.username, self.contest.name)

        self.redirect(self.url("contest", contest_id, "user", user_id, "edit"))


class ImportParticipantsHandler(BaseHandler):
    @require_permission(BaseHandler.PERMISSION_ALL)
    def get(self, contest_id):
        self.contest = self.safe_get_item(Contest, contest_id)

        self.r_params = self.render_params()
        self.r_params["contest"] = self.contest
        self.render("participations_import.html", **self.r_params)

    team_bad_re = re.compile(r'[^a-zA-Z0-9-]+') # '_' is included

    @staticmethod
    def prepare_team_code(name):
        result = ''.join(c for c in unicodedata.normalize("NFKD", name.lower())
                         if not unicodedata.combining(c))
        result = ImportParticipantsHandler.team_bad_re.sub("_", result)
        return result.strip("_")

    @require_permission(BaseHandler.PERMISSION_ALL)
    def post(self, contest_id):
        fallback_page = self.url("contest", contest_id, "users", "import")

        self.contest = self.safe_get_item(Contest, contest_id)

        r_params = self.render_params()
        action = self.get_body_argument('action', 'upload')

        if action == 'upload':
            ignore_existing = self.get_body_argument('ignore_existing', False)
            load_passwords = self.get_body_argument('load_passwords', False)
            try:
                user_csv = self.request.files["users_csv"][0]
                users = CsvUserLoader(None, None, user_csv['body']).read_users()
                processed_users = []
                some_participants_exist = False
                for user in users:
                    username = user['username']
                    result = {
                        'participant': False,
                        'username': username
                    }
                    db_user = self.sql_session.query(User).filter_by(
                        username=username).first()
                    if not db_user:
                        self.application.service.add_notification(
                            make_datetime(),
                            'User missing:',
                            '"%s" doesn\'t exist. Import users first.' %
                            username)
                        self.redirect(fallback_page)
                        return
                    result['user_id'] = db_user.id
                    result['team'] = user.get('team')
                    participation = self.sql_session.query(Participation) \
                        .filter(Participation.user == db_user) \
                        .filter(Participation.contest == self.contest) \
                        .first()
                    if participation:
                        result['participant'] = True
                        if not ignore_existing and not some_participants_exist:
                            some_participants_exist = True
                            self.application.service.add_notification(
                                make_datetime(),
                                'User exist', 'Some participants already exist')
                    if load_passwords:
                        result['password'] = \
                            cmscommon.crypto.hash_password(user.get('password'))
                    else:
                        result['password'] = None
                    processed_users.append(result)
                r_params['users'] = processed_users
                r_params['has_errors'] = \
                    (some_participants_exist and not ignore_existing)
                r_params['load_passwords'] = load_passwords
                self.render('participation_preview.html', **r_params)
                return
            except Exception as error:
                self.application.service.add_notification(
                    make_datetime(), "Bad csv file", repr(error))
                self.redirect(fallback_page)
                return
        elif action == 'save':
            user_id = self.get_body_arguments('user_id', None)
            teams = self.get_body_arguments('team', None)
            passwords = self.get_body_arguments('password', None)
            for i in range(len(user_id)):
                user = self.safe_get_item(User, user_id[i])
                team = None
                if teams[i]:
                    team_code = ImportParticipantsHandler \
                        .prepare_team_code(teams[i])
                    team = self.sql_session.query(Team) \
                        .filter_by(code=team_code).first()
                    if not team:
                        team = Team(code=team_code, name=teams[i])
                        self.sql_session.add(team)
                password = passwords[i] if passwords else None
                participation = Participation(user=user,
                                              contest=self.contest,
                                              team=team,
                                              password=password)
                self.sql_session.add(participation)
            if self.try_commit():
                # Create the user on RWS.
                self.application.service.proxy_service.reinitialize()
                self.redirect(self.url("contest", contest_id, "users"))
                return
        self.redirect(fallback_page)<|MERGE_RESOLUTION|>--- conflicted
+++ resolved
@@ -37,12 +37,8 @@
 
 from cms.db import Contest, Message, Participation, Submission, User, Team
 from cmscommon.datetime import make_datetime
-<<<<<<< HEAD
 from cmscontrib.loaders.simple_csv import CsvUserLoader
 import cmscommon.crypto
-
-=======
->>>>>>> 23eb2395
 from .base import BaseHandler, require_permission
 
 
