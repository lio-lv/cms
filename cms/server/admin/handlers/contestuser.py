#!/usr/bin/env python2
# -*- coding: utf-8 -*-

# Contest Management System - http://cms-dev.github.io/
# Copyright © 2010-2013 Giovanni Mascellani <mascellani@poisson.phc.unipi.it>
# Copyright © 2010-2015 Stefano Maggiolo <s.maggiolo@gmail.com>
# Copyright © 2010-2012 Matteo Boscariol <boscarim@hotmail.com>
# Copyright © 2012-2017 Luca Wehrstedt <luca.wehrstedt@gmail.com>
# Copyright © 2014 Artem Iglikov <artem.iglikov@gmail.com>
# Copyright © 2014 Fabian Gundlach <320pointsguy@gmail.com>
# Copyright © 2015 William Di Luigi <williamdiluigi@gmail.com>
# Copyright © 2016 Myungwoo Chun <mc.tamaki@gmail.com>
# Copyright © 2016 Peyman Jabbarzade Ganje <peyman.jabarzade@gmail.com>
# Copyright © 2017 Valentin Rosca <rosca.valentin2012@gmail.com>
#
# This program is free software: you can redistribute it and/or modify
# it under the terms of the GNU Affero General Public License as
# published by the Free Software Foundation, either version 3 of the
# License, or (at your option) any later version.
#
# This program is distributed in the hope that it will be useful,
# but WITHOUT ANY WARRANTY; without even the implied warranty of
# MERCHANTABILITY or FITNESS FOR A PARTICULAR PURPOSE.  See the
# GNU Affero General Public License for more details.
#
# You should have received a copy of the GNU Affero General Public License
# along with this program.  If not, see <http://www.gnu.org/licenses/>.

"""User-related handlers for AWS for a specific contest.

"""

from __future__ import absolute_import
from __future__ import print_function
from __future__ import unicode_literals

import logging

import tornado.web

from cms.db import Contest, Message, Participation, Submission, User, Team
from cmscommon.datetime import make_datetime
from cmscontrib.loaders.simple_csv import CsvUserLoader

from .base import BaseHandler, require_permission


logger = logging.getLogger(__name__)


class ContestUsersHandler(BaseHandler):
    REMOVE_FROM_CONTEST = "Remove from contest"

    @require_permission(BaseHandler.AUTHENTICATED)
    def get(self, contest_id):
        self.contest = self.safe_get_item(Contest, contest_id)

        self.r_params = self.render_params()
        self.r_params["contest"] = self.contest
        self.r_params["unassigned_users"] = \
            self.sql_session.query(User)\
                .filter(User.id.notin_(
                    self.sql_session.query(Participation.user_id)
                        .filter(Participation.contest == self.contest)
                        .all()))\
                .all()
        self.render("contest_users.html", **self.r_params)

    @require_permission(BaseHandler.PERMISSION_ALL)
    def post(self, contest_id):
        fallback_page = self.url("contest", contest_id, "users")

        try:
            user_id = self.get_argument("user_id")
            operation = self.get_argument("operation")
            assert operation in (
                self.REMOVE_FROM_CONTEST,
            ), "Please select a valid operation"
        except Exception as error:
            self.application.service.add_notification(
                make_datetime(), "Invalid field(s)", repr(error))
            self.redirect(fallback_page)
            return

        if operation == self.REMOVE_FROM_CONTEST:
            asking_page = \
                self.url("contest", contest_id, "user", user_id, "remove")
            # Open asking for remove page
            self.redirect(asking_page)
            return

        self.redirect(fallback_page)


class RemoveParticipationHandler(BaseHandler):
    """Get returns a page asking for confirmation, delete actually removes
    the participation from the contest.

    """

    @require_permission(BaseHandler.PERMISSION_ALL)
    def get(self, contest_id, user_id):
        self.contest = self.safe_get_item(Contest, contest_id)
        user = self.safe_get_item(User, user_id)
        participation = self.sql_session.query(Participation)\
                            .filter(Participation.contest_id == contest_id)\
                            .filter(Participation.user_id == user_id)\
                            .first()
        # Check that the participation is valid.
        if participation is None:
            raise tornado.web.HTTPError(404)

        submission_query = self.sql_session.query(Submission)\
            .filter(Submission.participation == participation)
        self.render_params_for_remove_confirmation(submission_query)

        self.r_params["user"] = user
        self.r_params["contest"] = self.contest
        self.render("participation_remove.html", **self.r_params)

    @require_permission(BaseHandler.PERMISSION_ALL)
    def delete(self, contest_id, user_id):
        self.contest = self.safe_get_item(Contest, contest_id)
        user = self.safe_get_item(User, user_id)

        participation = self.sql_session.query(Participation)\
            .filter(Participation.user == user)\
            .filter(Participation.contest == self.contest)\
            .first()

        # Unassign the user from the contest.
        self.sql_session.delete(participation)

        if self.try_commit():
            # Remove the participation on RWS.
            self.application.service.proxy_service.reinitialize()

        # Maybe they'll want to do this again (for another participation)
        self.write("../../users")


class AddContestUserHandler(BaseHandler):
    @require_permission(BaseHandler.PERMISSION_ALL)
    def post(self, contest_id):
        fallback_page = self.url("contest", contest_id, "users")

        self.contest = self.safe_get_item(Contest, contest_id)

        try:
            user_id = self.get_argument("user_id")
            assert user_id != "null", "Please select a valid user"
        except Exception as error:
            self.application.service.add_notification(
                make_datetime(), "Invalid field(s)", repr(error))
            self.redirect(fallback_page)
            return

        user = self.safe_get_item(User, user_id)

        # Create the participation.
        participation = Participation(contest=self.contest, user=user)
        self.sql_session.add(participation)

        if self.try_commit():
            # Create the user on RWS.
            self.application.service.proxy_service.reinitialize()

        # Maybe they'll want to do this again (for another user)
        self.redirect(fallback_page)


class ParticipationHandler(BaseHandler):
    """Shows the details of a single user in a contest: submissions,
    questions, messages (and allows to send the latters).

    """
    @require_permission(BaseHandler.AUTHENTICATED)
    def get(self, contest_id, user_id):
        self.contest = self.safe_get_item(Contest, contest_id)
        participation = self.sql_session.query(Participation)\
                            .filter(Participation.contest_id == contest_id)\
                            .filter(Participation.user_id == user_id)\
                            .first()

        # Check that the participation is valid.
        if participation is None:
            raise tornado.web.HTTPError(404)

        submission_query = self.sql_session.query(Submission)\
            .filter(Submission.participation == participation)
        page = int(self.get_query_argument("page", 0))
        self.render_params_for_submissions(submission_query, page)

        self.r_params["participation"] = participation
        self.r_params["selected_user"] = participation.user
        self.r_params["teams"] = self.sql_session.query(Team).all()
        self.render("participation.html", **self.r_params)

    @require_permission(BaseHandler.PERMISSION_ALL)
    def post(self, contest_id, user_id):
        fallback_page = \
            self.url("contest", contest_id, "user", user_id, "edit")

        self.contest = self.safe_get_item(Contest, contest_id)
        participation = self.sql_session.query(Participation)\
                            .filter(Participation.contest_id == contest_id)\
                            .filter(Participation.user_id == user_id)\
                            .first()

        # Check that the participation is valid.
        if participation is None:
            raise tornado.web.HTTPError(404)

        try:
            attrs = participation.get_attrs()

            self.get_password(attrs, participation.password, True)

            self.get_ip_networks(attrs, "ip")
            self.get_datetime(attrs, "starting_time")
            self.get_timedelta_sec(attrs, "delay_time")
            self.get_timedelta_sec(attrs, "extra_time")
            self.get_bool(attrs, "hidden")
            self.get_bool(attrs, "unrestricted")

            # Update the participation.
            participation.set_attrs(attrs)

            # Update the team
            self.get_string(attrs, "team")
            team = self.sql_session.query(Team)\
                       .filter(Team.code == attrs["team"])\
                       .first()
            participation.team = team

        except Exception as error:
            self.application.service.add_notification(
                make_datetime(), "Invalid field(s)", repr(error))
            self.redirect(fallback_page)
            return

        if self.try_commit():
            # Update the user on RWS.
            self.application.service.proxy_service.reinitialize()
        self.redirect(fallback_page)


class MessageHandler(BaseHandler):
    """Called when a message is sent to a specific user.

    """

    @require_permission(BaseHandler.PERMISSION_MESSAGING)
    def post(self, contest_id, user_id):
        user = self.safe_get_item(User, user_id)
        self.contest = self.safe_get_item(Contest, contest_id)
        participation = self.sql_session.query(Participation)\
            .filter(Participation.contest == self.contest)\
            .filter(Participation.user == user)\
            .first()

        # check that the participation is valid
        if participation is None:
            raise tornado.web.HTTPError(404)

        message = Message(make_datetime(),
                          self.get_argument("message_subject", ""),
                          self.get_argument("message_text", ""),
                          participation=participation)
        self.sql_session.add(message)
        if self.try_commit():
            logger.info("Message submitted to user %s in contest %s.",
                        user.username, self.contest.name)

<<<<<<< HEAD
        self.redirect("/contest/%s/user/%s/edit" % (self.contest.id, user.id))


class ImportParticipantsHandler(BaseHandler):
    @require_permission(BaseHandler.PERMISSION_ALL)
    def get(self, contest_id):
        self.contest = self.safe_get_item(Contest, contest_id)

        self.r_params = self.render_params()
        self.r_params["contest"] = self.contest
        self.render("participations_import.html", **self.r_params)

    @require_permission(BaseHandler.PERMISSION_ALL)
    def post(self, contest_id):
        fallback_page = "/contest/%s/users/import" % contest_id

        self.contest = self.safe_get_item(Contest, contest_id)

        r_params = self.render_params()
        action = self.get_body_argument('action', 'upload')

        if action == 'upload':
            ignore_existing = self.get_body_argument('ignore_existing', False)
            load_passwords = self.get_body_argument('load_passwords', False)
            try:
                user_csv = self.request.files["users_csv"][0]
                users = CsvUserLoader(None, None, user_csv['body']).read_users()
                processed_users = []
                some_participants_exist = False
                for user in users:
                    username = user['username']
                    result = {
                        'participant': False,
                        'username': username
                    }
                    db_user = self.sql_session.query(User).filter_by(
                        username=username).first()
                    if not db_user:
                        self.application.service.add_notification(
                            make_datetime(),
                            'User missing:',
                            '"%s" doesn\'t exist. Import users first.' %
                            username)
                        self.redirect(fallback_page)
                        return
                    result['user_id'] = db_user.id
                    result['team'] = user.get('team')
                    participation = self.sql_session.query(Participation) \
                        .filter(Participation.user == db_user) \
                        .filter(Participation.contest == self.contest) \
                        .first()
                    if participation:
                        result['participant'] = True
                        if not ignore_existing and not some_participants_exist:
                            some_participants_exist = True
                            self.application.service.add_notification(
                                make_datetime(),
                                'User exist', 'Some participants already exist')
                    if load_passwords:
                        result['password'] = user.get('password')
                    else:
                        result['password'] = None
                    processed_users.append(result)
                r_params['users'] = processed_users
                r_params['has_errors'] = \
                    (some_participants_exist and not ignore_existing)
                r_params['load_passwords'] = load_passwords
                self.render('participation_preview.html', **r_params)
                return
            except Exception as error:
                self.application.service.add_notification(
                    make_datetime(), "Bad csv file", repr(error))
                self.redirect(fallback_page)
                return
        elif action == 'save':
            user_id = self.get_body_arguments('user_id', None)
            teams = self.get_body_arguments('team', None)
            passwords = self.get_body_arguments('password', None)
            for i in xrange(len(user_id)):
                user = self.safe_get_item(User, user_id[i])
                team = None
                if teams[i]:
                    team = self.sql_session.query(Team) \
                        .filter_by(code=teams[i]).first()
                    if not team:
                        team = Team(code=teams[i], name=teams[i])
                        self.sql_session.add(team)
                password = passwords[i] if passwords else None
                participation = Participation(user=user,
                                              contest=self.contest,
                                              team=team,
                                              password=password)
                self.sql_session.add(participation)
            if self.try_commit():
                # Create the user on RWS.
                self.application.service.proxy_service.reinitialize()
                self.redirect('/contest/%s/users' % contest_id)
                return
        self.redirect(fallback_page)
=======
        self.redirect(self.url("contest", contest_id, "user", user_id, "edit"))
>>>>>>> 3695bff7
<|MERGE_RESOLUTION|>--- conflicted
+++ resolved
@@ -272,8 +272,7 @@
             logger.info("Message submitted to user %s in contest %s.",
                         user.username, self.contest.name)
 
-<<<<<<< HEAD
-        self.redirect("/contest/%s/user/%s/edit" % (self.contest.id, user.id))
+        self.redirect(self.url("contest", contest_id, "user", user_id, "edit"))
 
 
 class ImportParticipantsHandler(BaseHandler):
@@ -287,7 +286,7 @@
 
     @require_permission(BaseHandler.PERMISSION_ALL)
     def post(self, contest_id):
-        fallback_page = "/contest/%s/users/import" % contest_id
+        fallback_page = self.url("contest", contest_id, "users", "import")
 
         self.contest = self.safe_get_item(Contest, contest_id)
 
@@ -369,9 +368,6 @@
             if self.try_commit():
                 # Create the user on RWS.
                 self.application.service.proxy_service.reinitialize()
-                self.redirect('/contest/%s/users' % contest_id)
+                self.redirect(self.url("contest", contest_id, "users")
                 return
-        self.redirect(fallback_page)
-=======
-        self.redirect(self.url("contest", contest_id, "user", user_id, "edit"))
->>>>>>> 3695bff7
+        self.redirect(fallback_page)