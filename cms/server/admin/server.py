#!/usr/bin/env python3

# Contest Management System - http://cms-dev.github.io/
# Copyright © 2010-2013 Giovanni Mascellani <mascellani@poisson.phc.unipi.it>
# Copyright © 2010-2017 Stefano Maggiolo <s.maggiolo@gmail.com>
# Copyright © 2010-2012 Matteo Boscariol <boscarim@hotmail.com>
# Copyright © 2012-2016 Luca Wehrstedt <luca.wehrstedt@gmail.com>
# Copyright © 2014 Artem Iglikov <artem.iglikov@gmail.com>
# Copyright © 2014 Fabian Gundlach <320pointsguy@gmail.com>
#
# This program is free software: you can redistribute it and/or modify
# it under the terms of the GNU Affero General Public License as
# published by the Free Software Foundation, either version 3 of the
# License, or (at your option) any later version.
#
# This program is distributed in the hope that it will be useful,
# but WITHOUT ANY WARRANTY; without even the implied warranty of
# MERCHANTABILITY or FITNESS FOR A PARTICULAR PURPOSE.  See the
# GNU Affero General Public License for more details.
#
# You should have received a copy of the GNU Affero General Public License
# along with this program.  If not, see <http://www.gnu.org/licenses/>.

"""Web server for administration of contests.

"""

<<<<<<< HEAD
from __future__ import absolute_import
from __future__ import division
from __future__ import print_function
from __future__ import unicode_literals
from future.builtins.disabled import *  # noqa
from future.builtins import *  # noqa
from six import iterkeys, itervalues

import locale

=======
>>>>>>> bfd0f82e
import logging

from sqlalchemy import func, not_

from cmscommon.binary import hex_to_bin
from cms import config, ServiceCoord, get_service_shards
from cms.db import SessionGen, Dataset, Submission, SubmissionResult, Task
from cms.io import WebService, rpc_method
from cms.service import EvaluationService

from .authentication import AWSAuthMiddleware
from .jinja2_toolbox import AWS_ENVIRONMENT
from .handlers import HANDLERS
from .rpc_authorization import rpc_authorization_checker


logger = logging.getLogger(__name__)


class AdminWebServer(WebService):
    """Service that runs the web server serving the managers.

    """
    def __init__(self, shard):
        parameters = {
            "static_files": [("cms.server", "static"),
                             ("cms.server.admin", "static")],
            "cookie_secret": hex_to_bin(config.secret_key),
            "debug": config.tornado_debug,
            "auth_middleware": AWSAuthMiddleware,
            "rpc_enabled": True,
            "rpc_auth": self.is_rpc_authorized,
            "xsrf_cookies": True,
        }
        super(AdminWebServer, self).__init__(
            config.admin_listen_port,
            HANDLERS,
            parameters,
            shard=shard,
            listen_address=config.admin_listen_address)

        # For printing of detailed results
        try:
            locale.setlocale(locale.LC_COLLATE, 'lv_LV.UTF-8')
            locale.setlocale(locale.LC_NUMERIC, 'lv_LV.UTF-8')
        except locale.Error:
            logger.warning("Failed to set lv_LV.UTF-8 locale")

        self.jinja2_environment = AWS_ENVIRONMENT

        # A list of pending notifications.
        self.notifications = []

        self.admin_web_server = self.connect_to(
            ServiceCoord("AdminWebServer", 0))
        self.evaluation_service = self.connect_to(
            ServiceCoord("EvaluationService", 0))
        self.scoring_service = self.connect_to(
            ServiceCoord("ScoringService", 0))

        ranking_enabled = len(config.rankings) > 0
        self.proxy_service = self.connect_to(
            ServiceCoord("ProxyService", 0),
            must_be_present=ranking_enabled)

        self.resource_services = []
        for i in range(get_service_shards("ResourceService")):
            self.resource_services.append(self.connect_to(
                ServiceCoord("ResourceService", i)))
        self.logservice = self.connect_to(ServiceCoord("LogService", 0))

    def is_rpc_authorized(self, service, shard, method):
        return rpc_authorization_checker(self.auth_handler.admin_id,
                                         service, shard, method)

    def add_notification(self, timestamp, subject, text):
        """Store a new notification to send at the first
        opportunity (i.e., at the first request for db notifications).

        timestamp (datetime): the time of the notification.
        subject (string): subject of the notification.
        text (string): body of the notification.

        """
        self.notifications.append((timestamp, subject, text))

    @staticmethod
    @rpc_method
    def submissions_status(contest_id):
        """Returns a dictionary of statistics about the number of
        submissions on a specific status in the given contest.

        There are six statuses: evaluated, compilation failed,
        evaluating, compiling, maximum number of attempts of
        compilations reached, the same for evaluations. The last two
        should not happen and require a check from the admin.

        The status of a submission is checked on its result for the
        active dataset of its task.

        contest_id (int|None): counts are restricted to this contest,
            or None for no restrictions.

        return (dict): statistics on the submissions.

        """
        # TODO: at the moment this counts all submission results for
        # the live datasets. It is interesting to show also numbers
        # for the datasets with autojudge, and for all datasets.
        stats = {}
        with SessionGen() as session:
            base_query = session\
                .query(func.count(SubmissionResult.submission_id))\
                .select_from(SubmissionResult)\
                .join(Dataset)\
                .join(Task, Dataset.task_id == Task.id)\
                .filter(Task.active_dataset_id == SubmissionResult.dataset_id)
            if contest_id is not None:
                base_query = base_query\
                    .filter(Task.contest_id == contest_id)

            compiled = base_query.filter(SubmissionResult.filter_compiled())
            evaluated = compiled.filter(SubmissionResult.filter_evaluated())
            not_compiled = base_query.filter(
                not_(SubmissionResult.filter_compiled()))
            not_evaluated = compiled.filter(
                SubmissionResult.filter_compilation_succeeded(),
                not_(SubmissionResult.filter_evaluated()))

            queries = {}
            queries['compiling'] = not_compiled.filter(
                SubmissionResult.compilation_tries <
                EvaluationService.EvaluationService.MAX_COMPILATION_TRIES)
            queries['max_compilations'] = not_compiled.filter(
                SubmissionResult.compilation_tries >=
                EvaluationService.EvaluationService.MAX_COMPILATION_TRIES)
            queries['compilation_fail'] = base_query.filter(
                SubmissionResult.filter_compilation_failed())
            queries['evaluating'] = not_evaluated.filter(
                SubmissionResult.evaluation_tries <
                EvaluationService.EvaluationService.MAX_EVALUATION_TRIES)
            queries['max_evaluations'] = not_evaluated.filter(
                SubmissionResult.evaluation_tries >=
                EvaluationService.EvaluationService.MAX_EVALUATION_TRIES)
            queries['scoring'] = evaluated.filter(
                not_(SubmissionResult.filter_scored()))
            queries['scored'] = evaluated.filter(
                SubmissionResult.filter_scored())

            total_query = session\
                .query(func.count(Submission.id))\
                .select_from(Submission)\
                .join(Task, Submission.task_id == Task.id)
            if contest_id is not None:
                total_query = total_query\
                    .filter(Task.contest_id == contest_id)
            queries['total'] = total_query

            stats = {}
            keys = list(queries.keys())
            results = queries[keys[0]].union_all(
                *(queries[key] for key in keys[1:])).all()

        for i, k in enumerate(keys):
            stats[k] = results[i][0]
        stats['compiling'] += 2 * stats['total'] - sum(stats.values())

        return stats<|MERGE_RESOLUTION|>--- conflicted
+++ resolved
@@ -25,20 +25,8 @@
 
 """
 
-<<<<<<< HEAD
-from __future__ import absolute_import
-from __future__ import division
-from __future__ import print_function
-from __future__ import unicode_literals
-from future.builtins.disabled import *  # noqa
-from future.builtins import *  # noqa
-from six import iterkeys, itervalues
-
+import logging
 import locale
-
-=======
->>>>>>> bfd0f82e
-import logging
 
 from sqlalchemy import func, not_
 
