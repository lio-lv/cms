#!/usr/bin/python
# -*- coding: utf-8 -*-

# Programming contest management system
# Copyright © 2010-2011 Giovanni Mascellani <mascellani@poisson.phc.unipi.it>
# Copyright © 2010-2011 Stefano Maggiolo <s.maggiolo@gmail.com>
# Copyright © 2010-2011 Matteo Boscariol <boscarim@hotmail.com>
#
# This program is free software: you can redistribute it and/or modify
# it under the terms of the GNU Affero General Public License as
# published by the Free Software Foundation, either version 3 of the
# License, or (at your option) any later version.
#
# This program is distributed in the hope that it will be useful,
# but WITHOUT ANY WARRANTY; without even the implied warranty of
# MERCHANTABILITY or FITNESS FOR A PARTICULAR PURPOSE.  See the
# GNU Affero General Public License for more details.
#
# You should have received a copy of the GNU Affero General Public License
# along with this program.  If not, see <http://www.gnu.org/licenses/>.

"""ContestWebServer serves the webpage that contestants are using to:

- view information about the contest (times, ...);
- view tasks;
- view documentation (STL, ...);
- submit questions;
- view announcements and answer to questions;
- submit solutions;
- view the state and maybe the score of their submissions;
- release submissions to see their full score;
- query the test interface (to be implemented?).

"""

import os
import pickle
import time
import codecs

import simplejson
import tempfile
import traceback
import zipfile

import tornado.web
import tornado.locale

from cms.async.AsyncLibrary import logger
from cms.async.WebAsyncLibrary import WebService, rpc_callback
from cms.async import ServiceCoord

from cms.db.SQLAlchemyAll import Session, Contest, User, Question, \
     Submission, Token, Task, File

from cms.db.Utils import ask_for_contest

from cms import Config
import cms.util.WebConfig as WebConfig

from cms.server.Utils import file_handler_gen, catch_exceptions
from cms.util.Cryptographics import encrypt_number, decrypt_number, \
     get_encryption_alphabet


class BaseHandler(tornado.web.RequestHandler):
    """Base RequestHandler for this application.

    All the RequestHandler classes in this application should be a
    child of this class.

    """

    @catch_exceptions
    def prepare(self):
        """This method is executed at the beginning of each request.

        """
        self.set_header("Cache-Control", "no-cache, must-revalidate")

        self.sql_session = Session()
        self.contest = Contest.get_from_id(self.application.service.contest,
                                           self.sql_session)

        localization_dir = os.path.join(os.path.dirname(__file__), "mo")
        if os.path.exists(localization_dir):
            tornado.locale.load_gettext_translations(localization_dir, "cms")

        self._ = self.get_browser_locale().translate

    def get_current_user(self):
        """Gets the current user logged in from the cookies

        If a valid cookie is retrieved, return a User object with the
        username specified in the cookie. Otherwise, return None.

        """
        if self.get_secure_cookie("login") is None:
            return None
        try:
            username = str(pickle.loads(self.get_secure_cookie("login"))[0])
        except:
            self.clear_cookie("login")
            return None

        user = self.sql_session.query(User).filter_by(contest=self.contest).\
            filter_by(username=username).first()
        if user is None:
            self.clear_cookie("login")
            return None
        return user

    def render_params(self):
        """Return the default render params used by almost all handlers.

        return (dict): default render params

        """
        ret = {}
        ret["timestamp"] = int(time.time())
        ret["contest"] = self.contest
        if(self.contest is not None):
            ret["phase"] = self.contest.phase(ret["timestamp"])
        ret["contest_list"] = self.sql_session.query(Contest).all()
        ret["cookie"] = str(self.cookies)
        return ret

    def valid_phase(self, r_param):
        """Return True if the contest is running and redirect to home
        if not running.

        r_param (dict): the default render_params of the handler
        return (bool): True if contest is running

        """
        if r_param["phase"] != 0:
            self.redirect("/")
            return False
        return True

    def finish(self, *args, **kwds):
        """ Finishes this response, ending the HTTP request.

        We override this method in order to properly close the database.

        """
        if hasattr(self, "sql_session"):
            logger.debug("Closing SQL connection.")
            try:
                self.sql_session.close()
            except Exception as e:
                logger.warning("Couldn't close SQL connection: " + repr(e))
        tornado.web.RequestHandler.finish(self, *args, **kwds)


FileHandler = file_handler_gen(BaseHandler)


class ContestWebServer(WebService):
    """Service that runs the web server serving the contestants.

    """
    def __init__(self, shard, contest):
        logger.initialize(ServiceCoord("ContestWebServer", shard))
        logger.debug("ContestWebServer.__init__")
        self.contest = contest

        # This is a dictionary (indexed by username) of pending
        # notification. Things like "Yay, you're submission went
        # through.", not things like "Your question has been replied",
        # that are handled by the db. Each username points to a list
        # of tuples (timestamp, subject, text).
        self.notifications = {}

        parameters = WebConfig.contest_parameters
        parameters["template_path"] = os.path.join(os.path.dirname(__file__),
                                                   "templates", "contest")
        parameters["static_path"] = os.path.join(os.path.dirname(__file__),
                                                 "static")
        WebService.__init__(self,
            Config.contest_listen_port,
            handlers,
            parameters,
            shard=shard)
        self.FS = self.connect_to(ServiceCoord("FileStorage", 0))
        self.ES = self.connect_to(ServiceCoord("EvaluationServer", 0))

    def authorized_rpc(self, service, method, arguments):
        """Used by WebService to check if the browser can call a
        certain RPC method.

        service (ServiceCoord): the service called by the browser.
        method (string): the name of the method called.
        arguments (dict): the arguments of the call.
        return (bool): True if ok, False if not authorized.

        """
        # Default fallback: don't authorize.
        return False

    def add_notification(self, username, timestamp, subject, text):
        """Store a new notification to send to a user at the first
        opportunity (i.e., at the first request fot db notifications).

        username (string): the user to notify.
        timestamp (int): the time of the notification.
        subject (string): subject of the notification.
        text (string): body of the notification.

        """
        if username not in self.notifications:
            self.notifications[username] = []
        self.notifications[username].append((timestamp, subject, text))


class MainHandler(BaseHandler):
    """Home page handler.

    """
    @catch_exceptions
    def get(self):
        r_params = self.render_params()
        self.render("overview.html", **r_params)


class InstructionHandler(BaseHandler):
    """Displays the instruction (compilation lines, documentation,
    ...) of the contest.

    """
    @catch_exceptions
    def get(self):
        r_params = self.render_params()
        self.render("instructions.html", **r_params)


class LoginHandler(BaseHandler):
    """Login handler.

    """
    @catch_exceptions
    def post(self):
        username = self.get_argument("username", "")
        password = self.get_argument("password", "")
        next_page = self.get_argument("next", "/")
        user = self.sql_session.query(User).filter_by(contest=self.contest).\
               filter_by(username=username).first()

        if user is None or user.password != password:
            logger.info("Login error: user=%s pass=%s remote_ip=%s." %
                      (username, password, self.request.remote_ip))
            self.redirect("/?login_error=true")
            return
        if Config.ip_lock and user.ip != "0.0.0.0" \
                and user.ip != self.request.remote_ip:
            logger.info("Unexpected IP: user=%s pass=%s remote_ip=%s." %
                      (username, password, self.request.remote_ip))
            self.redirect("/?login_error=true")
            return
        if user.hidden and Config.block_hidden_users:
            logger.info("Hidden user login attempt: " +
                      "user=%s pass=%s remote_ip=%s." %
                      (username, password, self.request.remote_ip))
            self.redirect("/?login_error=true")
            return

        self.set_secure_cookie("login",
                               pickle.dumps((user.username, int(time.time()))))
        self.redirect(next_page)


class LogoutHandler(BaseHandler):
    """Logout handler.

    """
    @catch_exceptions
    def get(self):
        self.clear_cookie("login")
        self.redirect("/")


class TaskViewHandler(BaseHandler):
    """Shows the data of a task in the contest.

    """
    @catch_exceptions
    @tornado.web.authenticated
    def get(self, task_id):

        r_params = self.render_params()
        if not self.valid_phase(r_params):
            return

        # Decrypt task_id.
        try:
            task_id = decrypt_number(task_id)
        except ValueError:
            # We reply with Forbidden if the given ID cannot be
            # decrypted.
            raise tornado.web.HTTPError(403)

        r_params["task"] = Task.get_from_id(task_id, self.sql_session)
        if r_params["task"] == None or \
            r_params["task"].contest != self.contest:
            raise tornado.web.HTTPError(404)

        r_params["submissions"] = self.sql_session.query(Submission)\
            .filter_by(user=self.current_user)\
            .filter_by(task=r_params["task"]).all()

        self.render("task.html", **r_params)


class TaskStatementViewHandler(FileHandler):
    """Shows the statement file of a task in the contest.

    """
    @catch_exceptions
    @tornado.web.authenticated
    @tornado.web.asynchronous
    def get(self, task_id):

        r_params = self.render_params()
        if not self.valid_phase(r_params):
            return

        # Decrypt task_id.
        try:
            task_id = decrypt_number(task_id)
        except ValueError:
            # We reply with Forbidden if the given ID cannot be
            # decrypted.
            raise tornado.web.HTTPError(403)

        task = Task.get_from_id(task_id, self.sql_session)
        if task == None or task.contest != self.contest:
            raise tornado.web.HTTPError(404)

        self.fetch(task.statement, "application/pdf", task.name + ".pdf")


class SubmissionFileHandler(FileHandler):
    """Send back a submission file.

    """
    @catch_exceptions
    @tornado.web.authenticated
    @tornado.web.asynchronous
    def get(self, file_id):

        r_params = self.render_params()
        if not self.valid_phase(r_params):
            return

        # Decrypt file_id.
        try:
            file_id = decrypt_number(file_id)
        except ValueError:
            # We reply with Forbidden if the given ID cannot be
            # decrypted.
            raise tornado.web.HTTPError(403)

        sub_file = self.sql_session.query(File).join(Submission).join(Task)\
            .filter(File.id == file_id)\
            .filter(Submission.user_id == self.current_user.id)\
            .filter(Task.contest_id == self.contest.id)\
            .first()

        if sub_file is None:
            raise tornado.web.HTTPError(404)

        self.fetch(sub_file.digest, "text/plain", sub_file.filename)


class CommunicationHandler(BaseHandler):
    """Displays the private conversations between the logged in user
    and the contest managers..

    """
    @catch_exceptions
    @tornado.web.authenticated
    def get(self):
        r_params = self.render_params()
        self.render("communication.html", **r_params)


class NotificationsHandler(BaseHandler):
    """Displays notifications.

    """
    @catch_exceptions
    def get(self):
        if not self.current_user:
            raise tornado.web.HTTPError(403)
        timestamp = int(time.time())
        res = []
        last_notification = float(self.get_argument("last_notification", "0"))

        # Announcements
        for announcement in self.contest.announcements:
            if announcement.timestamp > last_notification \
                   and announcement.timestamp < timestamp:
                res.append({"type": "announcement",
                            "timestamp": announcement.timestamp,
                            "subject": announcement.subject,
                            "text": announcement.text})

        if self.current_user is not None:
            # Private messages
            for message in self.current_user.messages:
                if message.timestamp > last_notification \
                       and message.timestamp < timestamp:
                    res.append({"type": "message",
                                "timestamp": message.timestamp,
                                "subject": message.subject,
                                "text": message.text})

            # Answers to questions
            for question in self.current_user.questions:
                if question.reply_timestamp > last_notification \
                       and question.reply_timestamp < timestamp:
                    subject = question.reply_subject
                    text = question.reply_text
                    if question.reply_subject is None:
                        subject = question.reply_text
                        text = ""
                    elif question.reply_text is None:
                        text = ""
                    res.append({"type": "question",
                                "timestamp": question.reply_timestamp,
                                "subject": subject,
                                "text": text})

        # Simple notifications
        notifications = self.application.service.notifications
        username = self.current_user.username
        if username in notifications:
            for notification in notifications[username]:
                res.append({"type": "notification",
                            "timestamp": notification[0],
                            "subject": notification[1],
                            "text": notification[2]})
            del notifications[username]

        self.write(simplejson.dumps(res))


class QuestionHandler(BaseHandler):
    """Called when the user submits a question.

    """
    @catch_exceptions
    @tornado.web.authenticated
    def post(self):

        timestamp = int(time.time())
        question = Question(timestamp,
                            self.get_argument("question_subject", ""),
                            self.get_argument("question_text", ""),
                            user=self.current_user)
        self.sql_session.add(question)
        self.sql_session.commit()

        logger.warning("Question submitted by user %s."
                       % self.current_user.username)

        # Add "All ok" notification
        self.application.service.add_notification(
            self.current_user.username,
            timestamp,
            self._("Question received"),
            self._("Your question has been received, you will be "
                   "notified when the it will be answered."))

        self.redirect("/communication")


class SubmitHandler(BaseHandler):
    """Handles the received submissions.

    """
    @tornado.web.authenticated
    @tornado.web.asynchronous
    def post(self, task_name):

        self.r_params = self.render_params()
        if not self.valid_phase(self.r_params):
            return

        self.timestamp = self.r_params["timestamp"]

<<<<<<< HEAD
        # Decrypt task_id.
        try:
            task_id = decrypt_number(task_id)
        except ValueError:
            # We reply with Forbidden if the given ID cannot be
            # decrypted.
            raise tornado.web.HTTPError(403)

        self.task = Task.get_from_id(task_id, self.sql_session)
=======
        self.task = self.sql_session.query(Task).filter_by(name=task_name)\
            .filter_by(contest=self.contest).first()
>>>>>>> 0fc59db2

        if self.current_user is None or \
            self.task is None or \
            self.task.contest != self.contest:
            raise tornado.web.HTTPError(404)

        # Enforce minimum time between submissions for the same task.
        last_submission = self.sql_session.query(Submission)\
            .filter_by(task_id=self.task.id)\
            .filter_by(user_id=self.current_user.id)\
            .order_by(Submission.timestamp.desc()).first()
        if last_submission != None and \
               self.timestamp - last_submission.timestamp < \
               Config.min_submission_interval:
            self.application.service.add_notification(
                self.current_user.username,
                int(time.time()),
                self._("Submissions too frequent!"),
                self._("For each task, you can submit "
                       "again after %s seconds from last submission.") %
                Config.min_submission_interval)
            self.redirect("/tasks/%s" % self.task.name)
            return

        try:
            uploaded = self.request.files[self.task.name][0]
        except KeyError:
            self.application.service.add_notification(
                self.current_user.username,
                int(time.time()),
<<<<<<< HEAD
                self._("No file selected"),
                self._("Select a file to send your submission.")
            )
=======
                self._("No file chosen!"),
                self._("Please select the correct files."))
            self.redirect("/tasks/%s" % self.task.name)
>>>>>>> 0fc59db2
            return

        self.files = {}

        if uploaded["content_type"] == "application/zip":
            # Extract the files from the archive.
            temp_zip_file, temp_zip_filename = tempfile.mkstemp()
            # Note: this is just a binary copy, so no utf-8 wtf-ery here.
            with os.fdopen(temp_zip_file, "w") as temp_zip_file:
                temp_zip_file.write(uploaded["body"])

            zip_object = zipfile.ZipFile(temp_zip_filename, "r")
            for item in zip_object.infolist():
                self.files[item.filename] = zip_object.read(item)
        else:
            self.files[uploaded["filename"]] = uploaded["body"]

        # Check if submitted files are small enough.
        if any([len(content) > Config.max_submission_length
                for content in self.files.values()]):
            self.application.service.add_notification(
                self.current_user.username,
                int(time.time()),
                self._("Submission too big!"),
                self._("Each files must be at most %d bytes long.") %
                    Config.max_submission_length)
            self.redirect("/tasks/%s" % self.task.name)
            return

        # Submit the files.

        # Attempt to store the submission locally to be able to recover
        # a failure.
        self.local_copy_saved = False

        if Config.submit_local_copy:
            try:
                path = os.path.join(Config.submit_local_copy_path,
                                    self.current_user.username)
                if not os.path.exists(path):
                    os.makedirs(path)
                with codecs.open(os.path.join(path, str(self.timestamp)),
                                 "w", "utf-8") as fd:
                    pickle.dump((self.contest.id,
                                 self.current_user.id,
                                 self.task,
                                 self.files), fd)
                self.local_copy_saved = True
            except Exception as e:
                logger.error("Submission local copy failed - " +
                             traceback.format_exc())

        # We now have to send all the files to the destination...
        self.file_digests = {}

        for filename, content in self.files.items():
            if self.application.service.FS.put_file(
                callback=SubmitHandler.storage_callback,
                plus=filename,
                binary_data=content,
                description="Submission file %s sent by %s at %d." % (
                    filename,
                    self.current_user.username,
                    self.timestamp),
                bind_obj=self) == False:
                self.storage_callback(None, None, error="Connection failed.")
                break

    @catch_exceptions
    @rpc_callback
    def storage_callback(self, data, plus, error=None):
        logger.debug("Storage callback")
        if error is None:
            self.file_digests[plus] = data
            if len(self.file_digests) == len(self.files):
                # All the files are stored, ready to submit!
                logger.info("I saved all the files")
                s = Submission(user=self.current_user,
                               task=self.task,
                               timestamp=self.timestamp,
                               files={})

                for filename, digest in self.file_digests.items():
                    self.sql_session.add(File(digest, filename, s))
                self.sql_session.add(s)
                self.sql_session.commit()
                self.submission_id = s.id
                self.r_params["submission"] = s
                self.r_params["warned"] = False
                if False == self.application.service.ES.new_submission(
                    submission_id=s.id,
                    callback=self.es_notify_callback):
                    self.es_notify_callback(None,
                                            None,
                                            error="Connection failed.")
        else:
            logger.error("Storage failed! " + error)
            if self.local_copy_saved:
                message = "In case of emergency, this server has a local copy."
            else:
                message = "No local copy stored! Your submission was ignored."
            self.application.service.add_notification(
                self.current_user.username,
                int(time.time()),
                self._("Submission storage failed!"),
                self._(message))
            self.redirect("/tasks/%s" % encrypt_number(self.task.id))

    @catch_exceptions
    @rpc_callback
    def es_notify_callback(self, data, plus, error=None):
        logger.debug("ES notify_callback")
        if error is not None:
            logger.error("Notification to ES failed! " + error)
            self.application.service.add_notification(
                self.current_user.username,
                int(time.time()),
                self._("Submission received, but..."),
                self._("Your submission has been received "
                       "but an error has occured and is NOT "
                       "currently being evaluated."))
        else:
            # Add "All ok" notification
            self.application.service.add_notification(
                self.current_user.username,
                int(time.time()),
                self._("Submission received"),
                self._("Your submission has been received "
                       "and is currently being evaluated."))

        self.redirect("/tasks/%s" % encrypt_number(self.task.id))


class UseTokenHandler(BaseHandler):
    """Called when the user try to use a token on a submission.

    """
    @catch_exceptions
    @tornado.web.authenticated
    def post(self):

        submission_id = self.get_argument("submission_id", "")

        # Decrypt submission_id.
        try:
            submission_id = decrypt_number(submission_id)
        except ValueError:
            # We reply with Forbidden if the given ID cannot be
            # decrypted.
            logger.warning("User %s tried to play a token "
                           "on an undecryptable submission_id."
                           % self.current_user.username)
            raise tornado.web.HTTPError(403)

        # Find submission and check it is of the current user.
        submission = Submission.get_from_id(submission_id,
                                            self.sql_session)
        if submission is None or \
               submission.user != self.current_user:
            logger.warning("User %s tried to play a token "
                           "on an unexisting submission_id."
                           % self.current_user.username)
            raise tornado.web.HTTPError(404)

        # Don't trust the user, check again if (s)he can really play
        # the token.
        timestamp = int(time.time())
        if self.contest.tokens_available(self.current_user.username,
                                         submission.task.name,
                                         timestamp)[0] <= 0:
            logger.warning("User %s tried to play a token "
                           "when it shouldn't."
                           % self.current_user.username)
            # Add "no luck" notification
            self.application.service.add_notification(
                self.current_user.username,
                timestamp,
                self._("Token request discarded"),
                self._("Your request has been discarded because you have no "
                       "tokens available."))
            self.redirect("/tasks/%s" % encrypt_number(submission.task.id))
            return

        token = Token(timestamp, submission)
        self.sql_session.add(token)
        self.sql_session.commit()

        logger.info("Token played by user %s on task %s."
                    % (self.current_user.username, submission.task.name))

        # Add "All ok" notification
        self.application.service.add_notification(
            self.current_user.username,
            timestamp,
            self._("Token request received"),
            self._("Your request has been received "
                   "and applied to the submission."))

        self.redirect("/tasks/%s" % encrypt_number(submission.task.id))


handlers = [(r"/",
             MainHandler),
            (r"/login",
             LoginHandler),
            (r"/logout",
             LogoutHandler),
            (r"/submission_file/([%s]+)" % (get_encryption_alphabet()),
             SubmissionFileHandler),
            (r"/tasks/([%s]+)" % (get_encryption_alphabet()),
             TaskViewHandler),
            (r"/tasks/([%s]+)/statement" % (get_encryption_alphabet()),
             TaskStatementViewHandler),
            (r"/usetoken",
             UseTokenHandler),
            (r"/submit/([%s]+)" %  (get_encryption_alphabet()),
             SubmitHandler),
            (r"/communication",
             CommunicationHandler),
            (r"/instructions",
             InstructionHandler),
            (r"/notifications",
             NotificationsHandler),
            (r"/question",
             QuestionHandler),
            (r"/stl/(.*)",
             tornado.web.StaticFileHandler, {"path": Config.stl_path}),
            ]


def main():
    import sys
    if len(sys.argv) < 2:
        print sys.argv[0], "shard [contest]"
        exit(1)
    ContestWebServer(int(sys.argv[1]),
                     ask_for_contest(1)).run()


if __name__ == "__main__":
    main()<|MERGE_RESOLUTION|>--- conflicted
+++ resolved
@@ -481,7 +481,7 @@
     """
     @tornado.web.authenticated
     @tornado.web.asynchronous
-    def post(self, task_name):
+    def post(self, task_id):
 
         self.r_params = self.render_params()
         if not self.valid_phase(self.r_params):
@@ -489,7 +489,6 @@
 
         self.timestamp = self.r_params["timestamp"]
 
-<<<<<<< HEAD
         # Decrypt task_id.
         try:
             task_id = decrypt_number(task_id)
@@ -499,10 +498,6 @@
             raise tornado.web.HTTPError(403)
 
         self.task = Task.get_from_id(task_id, self.sql_session)
-=======
-        self.task = self.sql_session.query(Task).filter_by(name=task_name)\
-            .filter_by(contest=self.contest).first()
->>>>>>> 0fc59db2
 
         if self.current_user is None or \
             self.task is None or \
@@ -524,7 +519,7 @@
                 self._("For each task, you can submit "
                        "again after %s seconds from last submission.") %
                 Config.min_submission_interval)
-            self.redirect("/tasks/%s" % self.task.name)
+            self.redirect("/tasks/%s" % encrypt_number(self.task.id))
             return
 
         try:
@@ -533,15 +528,9 @@
             self.application.service.add_notification(
                 self.current_user.username,
                 int(time.time()),
-<<<<<<< HEAD
-                self._("No file selected"),
-                self._("Select a file to send your submission.")
-            )
-=======
                 self._("No file chosen!"),
                 self._("Please select the correct files."))
-            self.redirect("/tasks/%s" % self.task.name)
->>>>>>> 0fc59db2
+            self.redirect("/tasks/%s" % encrypt_number(self.task.id))
             return
 
         self.files = {}
@@ -568,7 +557,7 @@
                 self._("Submission too big!"),
                 self._("Each files must be at most %d bytes long.") %
                     Config.max_submission_length)
-            self.redirect("/tasks/%s" % self.task.name)
+            self.redirect("/tasks/%s" % encrypt_number(self.task.id))
             return
 
         # Submit the files.
