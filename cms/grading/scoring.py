--- conflicted
+++ resolved
@@ -42,7 +42,8 @@
 
 
 __all__ = [
-    "compute_changes_for_dataset", "task_score", "task_scored_submission"
+    "compute_changes_for_dataset", "task_score",
+    "ScoredSubmission"
 ]
 
 
@@ -109,7 +110,14 @@
 
 # Computing global scores (for ranking).
 
-def task_score(participation, task, public=False, only_tokened=False):
+class ScoredSubmission:
+    """Helper class to store the scored submission.
+
+    """
+    def __init__(self):
+        self.s = None
+
+def task_score(participation, task, public=False, only_tokened=False, *, submission=None):
     """Return the score of a contest's user on a task.
 
     participation (Participation): the user and contest for which to
@@ -122,25 +130,10 @@
         at the results of tokened submissions (that is, the score that the user
         would obtain if all non-tokened submissions scored 0.0, or equivalently
         had not been scored yet).
+    submission (ScoredSubmission): Optional object to save the scored submission.
 
     return ((float, bool)): the score of user on task, and True if not
         all submissions of the participation in the task have been scored.
-
-    """
-    score, partial, _ = task_scored_submission(participation, task)
-    return score, partial
-
-
-def task_scored_submission(participation, task):
-    """Return the final submission and score of a contest's user on a task.
-
-    participation (Participation): the user and contest for which to
-        compute the score.
-    task (Task): the task for which to compute the score.
-
-    return ((float, bool, Submission)): the score of user on task, True if not
-        all submissions of the participation in the task have been scored,
-        submission producing the score or None if not applicable.
 
     """
     # As this function is primarily used when generating a rankings table
@@ -157,10 +150,12 @@
             "This is a programming error: users have access to all public "
             "scores regardless of token status.")
 
+    assert task.score_mode == SCORE_MODE_MAX_TOKENED_LAST or not submission
+
     submissions = [s for s in participation.submissions
                    if s.task is task and s.official]
     if len(submissions) == 0:
-        return 0.0, False, None
+        return 0.0, False
 
     submissions_and_results = [
         (s, s.get_result(task.active_dataset))
@@ -189,12 +184,12 @@
     if task.score_mode == SCORE_MODE_MAX_SUBTASK:
         return _task_score_max_subtask(score_details_tokened), partial
     elif task.score_mode == SCORE_MODE_MAX_TOKENED_LAST:
-        return _task_score_max_tokened_last(score_details_tokened), partial
+        return _task_score_max_tokened_last(score_details_tokened, submission=submission), partial
     else:
         raise ValueError("Unknown score mode '%s'" % task.score_mode)
 
 
-def _task_score_max_tokened_last(score_details_tokened):
+def _task_score_max_tokened_last(score_details_tokened, *, submission=None):
     """Compute score using the "max tokened last" score mode.
 
     This was used in IOI 2010-2012. The score of a participant on a task is
@@ -204,53 +199,36 @@
     score_details_tokened ([(float|None, object|None, bool)]): a tuple for each
         submission of the user in the task, containing score, score details
         (each None if not scored yet) and if the submission was tokened.
-
-<<<<<<< HEAD
-    return ((float, bool, Submission)): (score, partial, submission), same as task_scored_submission().
-=======
+    submission (ScoredSubmission): Optional object to save the scored submission.
+
     return (float): the score.
->>>>>>> e5ab2d9e
 
     """
 
     # The score of the last submission (if computed, otherwise 0.0). Note that
     # partial will be set to True in the next loop.
-<<<<<<< HEAD
-    last_score, last_s = 0.0, None
-    s, last_sr = submissions_and_results[-1]
-    if last_sr is not None and last_sr.scored():
-        last_score, last_s = last_sr.score, s
+    last_score, last_submission, _ = score_details_tokened[-1]
+    if last_score is None:
+        last_score = 0.0
 
     # The maximum score amongst the tokened submissions (not yet computed
     # scores count as 0.0).
     max_tokened_score, max_tokened_submission = 0.0, None
-    for s, sr in submissions_and_results:
-        if sr is not None and sr.scored():
-            if s.tokened():
-                if sr.score >= max_tokened_score:
-                    max_tokened_score, max_tokened_submission = sr.score, s
-        else:
-            partial = True
-
-    if max_tokened_score > last_score:
-        score, submission = max_tokened_score, max_tokened_submission
-    else:
-        score, submission = last_score, last_s
-    return score, partial, submission
-=======
-    last_score, _, _ = score_details_tokened[-1]
-    if last_score is None:
-        last_score = 0.0
-
-    # The maximum score amongst the tokened submissions (not yet computed
-    # scores count as 0.0).
-    max_tokened_score = 0.0
-    for score, _, tokened in score_details_tokened:
+    for score, s, tokened in score_details_tokened:
         if score is not None:
             if tokened:
-                max_tokened_score = max(max_tokened_score, score)
-
-    return max(last_score, max_tokened_score)
+                if score >= max_tokened_score:
+                    max_tokened_score, max_tokened_submission = score, s
+
+    if max_tokened_score > last_score:
+        score, sub = max_tokened_score, max_tokened_submission
+    else:
+        score, sub = last_score, last_submission
+
+    if submission:
+        submission.s = sub
+
+    return score
 
 
 def _task_score_max_subtask(score_details_tokened):
@@ -259,7 +237,6 @@
     This has been used in IOI since 2017. The score of a participant on a
     task is the sum, over the subtasks, of the maximum score amongst all
     submissions for that subtask (not yet computed scores count as 0.0).
->>>>>>> e5ab2d9e
 
     If this score mode is selected, all tasks should be children of
     ScoreTypeGroup, or follow the same format for their score details. If
@@ -313,23 +290,6 @@
         submission of the user in the task, containing score, score details
         (each None if not scored yet) and if the submission was tokened.
 
-<<<<<<< HEAD
-    return ((float, bool, Submission)): (score, partial, submission), same as task_scored_transmission().
-
-    """
-    partial = False
-    score = 0.0
-    submission = None
-
-    for s, sr in submissions_and_results:
-        if sr is not None and sr.scored():
-            if sr.score >= score:
-                score, submission = sr.score, s
-        else:
-            partial = True
-
-    return score, partial, submission
-=======
     return (float): the score.
 
     """
@@ -339,5 +299,4 @@
         if score is not None:
             max_score = max(max_score, score)
 
-    return max_score
->>>>>>> e5ab2d9e
+    return max_score