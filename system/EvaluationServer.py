--- conflicted
+++ resolved
@@ -109,19 +109,8 @@
                 return
             else:
                 submission = job[1]
-<<<<<<< HEAD
-
-                # Wait a few seconds if there are no worker available
-                while True:
-                    try:
-                        worker = self.workers.acquire_worker(job)
-                        break
-                    except LookupError:
-                        time.sleep(2)
-=======
                 worker = self.workers.poll_worker(job)
 
->>>>>>> a48a5e5a
                 log("Asking worker %d (%s:%d) to %s submission %s" %
                     (worker,
                      Configuration.workers[worker][0],
